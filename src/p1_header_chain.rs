//! We want to make the simplest possible blockchain to begin with. Just a hash-linked data structure.
//! We leared from the lecture that it is actually the headers that are hash linked, so let's
//! start with that.
//! 

use crate::hash;

// We will use Rust's built-in hashing where the output type is u64. I'll make an alias
// so the code is slightly more readable.
type Hash = u64;

/// The most basic blockchain header possible. We learned its basic structure from lecture.
#[derive(Clone, Debug, PartialEq, Eq, Hash)]
struct Header {
    parent: Hash,
    height: u64,
    // We know from the lecture that we will probably need these, but we don't need them yet.
    extrinsics_root: (),
    state_root: (),
    consensus_digest: (),
}

// We want our header type to be immutable, so we provide accessor
// methods (for the non-stubbed fields)
impl Header {
    fn parent(&self) -> Hash {
        self.parent
    }

    fn height(&self) -> u64 {
        self.height
    }
}

// Here are the methods for creating new hedaer and verifying headers.
// It is your job to write them.
impl Header {
    /// Returns a new valid genesis header.
    fn genesis() -> Self {
        Self {
            parent: 0,
            height: 0,
            extrinsics_root: (),
            state_root: (),
            consensus_digest: (),
        }
    }

    /// Create and return a valid child header.
    fn child(&self) -> Self {
        Self {
            parent: hash(self),
            height: self.height + 1,
            extrinsics_root: (),
            state_root: (),
            consensus_digest: (),
        }
    }

    /// Verify that all the given headers form a valid chain from this header to the tip.
    /// An "entire" chain can be verified by calling this method on a genesis header.
    fn verify_sub_chain(&self, chain: &[Header]) -> bool {
        let mut tip = self;
        for current in chain {
            if hash(tip) != current.parent {
                return false;
            }

            if tip.height + 1 != current.height {
                return false;
            }

            tip = current;
        }

        return true
    }
}

// And finally a few functions to use the code we just

/// Build and return a valid chain with exactly five blocks including the genesis block.
fn build_valid_chain_length_5() -> Vec<Header> {
    build_valid_chain(5)
}

fn build_valid_chain(len: u64) -> Vec<Header> {
    let mut chain = vec![Header::genesis()];

    for _ in [1..len] {
        let next_block = chain
            .last()
            .expect("Chain created with genesis block; no blocks removed; chain still not empty; qed")
            .child();
        chain.push(next_block)
    }

    chain
}


/// Build and return a chain with at least three headers.
/// The chain should start with a proper genesis header,
/// but the entire chain should NOT be valid.
fn build_an_invalid_chain() -> Vec<Header> {
    let g = Header::genesis();
    let b1 = g.child();
    let b2 = b1.child();

    let evil_b1 = g.child();

    vec![g, evil_b1, b2]
}

<<<<<<< HEAD
/// Build and return two header chains.
/// Both chains should individually be valid.
/// They should have the same genesis header.
/// They should not be the exact same chain.
/// 
/// Here is an example of two such chains:
///            /-- 3 -- 4
/// G -- 1 -- 2
///            \-- 3'-- 4'
/// 
/// Side question: What is the fewest number of headers you could create to achieve this goal.
fn build_forked_chain() -> (Vec<Header>, Vec<Header>) {
    // This solution builds the chains from the example diagram
    let g = Header::genesis();
    let b1 = g.child();
    let b2 = b1.child();
    let b3 = b2.child();
    let b4 = b3.child();

    let b3_prime = b2.child();
    let b4_prime = b3_prime.child();

    (
        vec![g.clone(), b1.clone(), b2.clone(), b3, b4],
        vec![g, b1, b2, b3_prime, b4_prime]
    )
}

=======
>>>>>>> 2a290aec

// To run these tests: `cargo test part_1`
#[test]
fn part_1_genesis_block_height() {
    let g = Header::genesis();
    assert!(g.height() == 0);
}

#[test]
fn part_1_genesis_block_parent() {
    let g = Header::genesis();
    assert!(g.parent == 0);
}

#[test]
fn part_1_child_block_height() {
    let g = Header::genesis();
    let b1 = g.child();
    assert!(b1.height == 1);
}

#[test]
fn part_1_child_block_parent() {
    let g = Header::genesis();
    let b1 = g.child();
    assert!(b1.parent == hash(&g));
}

#[test]
fn part_1_verify_genesis_only() {
    let g = Header::genesis();

    assert!(g.verify_sub_chain(&vec![]));
}

#[test]
fn part_1_verify_three_blocks() {
    let g = Header::genesis();
    let b1 = g.child();
    let b2 = b1.child();

    assert!(g.verify_sub_chain(&vec![b1, b2]));
}

#[test]
fn part_1_cant_verify_invalid_height() {
    // This and following tests use the student's own verify function so as
    // not to give away the solution to writing that function. 
    let g = Header::genesis();
    let mut b1 = g.child();
    b1.height = 10;

    assert!(g.verify_sub_chain(&vec![b1]))
}

#[test]
fn part_1_cant_verify_invalid_parent() {
    // This test chooses to use the student's own verify function so as
    // not to give away the solution to writing that function. 
    let g = Header::genesis();
    let mut b1 = g.child();
    b1.parent = 10;

    assert!(g.verify_sub_chain(&vec![b1]))
}


#[test]
fn part_1_verify_chain_length_five() {
    // This test chooses to use the student's own verify function.
    // This should be relatively safe given that we have already tested that function.
    let chain = build_valid_chain_length_5();
    assert!(chain[0].verify_sub_chain(&chain[1..]))
}

#[test]
fn part_1_verify_forked_chain() {
    let g = Header::genesis();
    let(c1, c2) = build_forked_chain();

    // Both chains have the same valid genesis block
    assert_eq!(g, c1[0]);
    assert_eq!(g, c2[0]);

    // Both chains are individually valid
    assert!(g.verify_sub_chain(&c1[1..]));
    assert!(g.verify_sub_chain(&c2[1..]));

    // The two chains are not identical
    // Question for students: I've only compared the last blocks here.
    // Is that enough? Is it possible that the two chains have the same final block,
    // but differ somewhere else?
    assert_ne!(c1.last(), c2.last());


}

#[test]
fn part_1_invalid_chain_is_really_invalid() {
    // This test chooses to use the student's own verify function.
    // This should be relatively safe given that we have already tested that function.
    let invalid_chain = build_an_invalid_chain();
    assert!(invalid_chain[0].verify_sub_chain(&invalid_chain[1..]))
}<|MERGE_RESOLUTION|>--- conflicted
+++ resolved
@@ -112,38 +112,6 @@
     vec![g, evil_b1, b2]
 }
 
-<<<<<<< HEAD
-/// Build and return two header chains.
-/// Both chains should individually be valid.
-/// They should have the same genesis header.
-/// They should not be the exact same chain.
-/// 
-/// Here is an example of two such chains:
-///            /-- 3 -- 4
-/// G -- 1 -- 2
-///            \-- 3'-- 4'
-/// 
-/// Side question: What is the fewest number of headers you could create to achieve this goal.
-fn build_forked_chain() -> (Vec<Header>, Vec<Header>) {
-    // This solution builds the chains from the example diagram
-    let g = Header::genesis();
-    let b1 = g.child();
-    let b2 = b1.child();
-    let b3 = b2.child();
-    let b4 = b3.child();
-
-    let b3_prime = b2.child();
-    let b4_prime = b3_prime.child();
-
-    (
-        vec![g.clone(), b1.clone(), b2.clone(), b3, b4],
-        vec![g, b1, b2, b3_prime, b4_prime]
-    )
-}
-
-=======
->>>>>>> 2a290aec
-
 // To run these tests: `cargo test part_1`
 #[test]
 fn part_1_genesis_block_height() {
